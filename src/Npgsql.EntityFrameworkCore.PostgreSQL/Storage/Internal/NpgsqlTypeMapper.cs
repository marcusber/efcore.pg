--- conflicted
+++ resolved
@@ -43,12 +43,9 @@
         readonly Dictionary<string, RelationalTypeMapping> _storeTypeMappings;
         readonly Dictionary<Type, RelationalTypeMapping> _clrTypeMappings;
 
-<<<<<<< HEAD
-=======
         readonly ConcurrentDictionary<Type, NpgsqlArrayTypeMapping> _arrayMappings
             = new ConcurrentDictionary<Type, NpgsqlArrayTypeMapping>();
 
->>>>>>> 4f804d4d
         public override IStringRelationalTypeMapper StringMapper { get; }
 
         public NpgsqlTypeMapper()
@@ -96,8 +93,6 @@
                 // Output
                 .ToDictionary(x => x.Type, x => x.Mapping);
 
-<<<<<<< HEAD
-=======
             // uint is special: there are three internal system uint types: oid, xid, cid. None are supposed to
             // be truly user-facing, so we don't want to automatically map uint properties to any of them.
             // However, if the user explicitly sets the properties store type to oid/xid/cid, we want to allow
@@ -106,7 +101,6 @@
             // choose oid.
             _clrTypeMappings[typeof(uint)] = new NpgsqlBaseTypeMapping("oid", typeof(uint), NpgsqlDbType.Oid);
 
->>>>>>> 4f804d4d
             StringMapper = new NpgsqlStringRelationalTypeMapper();
         }
 
@@ -132,9 +126,6 @@
             else if (typeof(IList).IsAssignableFrom(clrType) && clrType.GetTypeInfo().IsGenericType)
                 arrayElementType = clrType.GetGenericArguments()[0];
 
-<<<<<<< HEAD
-            var clrType = property.ClrType.UnwrapNullableType();
-=======
             if (arrayElementType != null)
             {
                 var elementMapping = (NpgsqlBaseTypeMapping)FindMapping(arrayElementType);
@@ -145,11 +136,8 @@
 
                 return _arrayMappings.GetOrAdd(clrType, t => new NpgsqlArrayTypeMapping(clrType, elementMapping));
             }
->>>>>>> 4f804d4d
 
-            return clrType == typeof(string)
-                ? GetStringMapping(property)
-                : null;
+            return null;
         }
 
         [CanBeNull]
