﻿<Project Sdk="Microsoft.NET.Sdk">
  <PropertyGroup>
<<<<<<< HEAD
    <VersionPrefix>2.0.2</VersionPrefix>
=======
    <VersionPrefix>2.1.0</VersionPrefix>
>>>>>>> c3b3cf97
    <TargetFrameworks>netstandard2.0</TargetFrameworks>
    <AssemblyName>Npgsql.EntityFrameworkCore.PostgreSQL</AssemblyName>
    <RootNamespace>Npgsql.EntityFrameworkCore.PostgreSQL</RootNamespace>
    <TreatWarningsAsErrors>true</TreatWarningsAsErrors>
    <AssemblyOriginatorKeyFile>../../Npgsql.snk</AssemblyOriginatorKeyFile>
    <SignAssembly>true</SignAssembly>
    <PublicSign Condition=" '$(OS)' != 'Windows_NT' ">true</PublicSign>
    <Description>PostgreSQL/Npgsql provider for Entity Framework Core.</Description>
    <Authors>Shay Rojansky</Authors>
    <Company>Npgsql</Company>
    <PackageTags>npgsql;postgresql;postgres;Entity Framework Core;entity-framework-core;ef;efcore;orm;sql</PackageTags>
    <Copyright>Copyright 2017 © The Npgsql Development Team</Copyright>
    <PackageIconUrl>http://www.npgsql.org/img/postgresql.gif</PackageIconUrl>
    <PackageLicenseUrl>https://raw.githubusercontent.com/npgsql/Npgsql.EntityFrameworkCore.PostgreSQL/dev/LICENSE.txt</PackageLicenseUrl>
    <RepositoryType>git</RepositoryType>
    <RepositoryUrl>git://github.com/npgsql/Npgsql.EntityFrameworkCore.PostgreSQL</RepositoryUrl>
    <LangVersion>latest</LangVersion>
  </PropertyGroup>
  <ItemGroup>
    <!-- PrivateAssets="none" is set to flow the EF Core analyzer to users referencing this package
	 https://github.com/aspnet/EntityFrameworkCore/pull/11350 -->
    <PackageReference Include="Microsoft.EntityFrameworkCore" Version="2.1.0" PrivateAssets="none" />
    <PackageReference Include="Microsoft.EntityFrameworkCore.Relational" Version="2.1.0" PrivateAssets="none" />
    <PackageReference Include="Microsoft.EntityFrameworkCore.Abstractions" Version="2.1.0" PrivateAssets="none" />
    <PackageReference Include="Npgsql" Version="4.0.0" />
  </ItemGroup>
  <ItemGroup>
<<<<<<< HEAD
    <PackageReference Include="Microsoft.EntityFrameworkCore" Version="2.0.2" />
    <PackageReference Include="Microsoft.EntityFrameworkCore.Relational" Version="2.0.2" />
    <PackageReference Include="Microsoft.Extensions.DependencyInjection.Abstractions" Version="2.0.0" />
    <PackageReference Include="Microsoft.Extensions.DependencyInjection" Version="2.0.0" />
    <PackageReference Include="Npgsql" Version="3.2.7" />
=======
    <None Update="Properties\NpgsqlStrings.Designer.tt">
      <Generator>TextTemplatingFileGenerator</Generator>
      <LastGenOutput>NpgsqlStrings.Designer.cs</LastGenOutput>
    </None>
    <None Update="Properties\SqlServerStrings.Designer.tt">
      <Generator>TextTemplatingFileGenerator</Generator>
    </None>
  </ItemGroup>
  <ItemGroup>
    <Service Include="{508349b6-6b84-4df5-91f0-309beebad82d}" />
  </ItemGroup>
  <ItemGroup>
    <Compile Update="Properties\NpgsqlStrings.Designer.cs">
      <DesignTime>True</DesignTime>
      <AutoGen>True</AutoGen>
      <DependentUpon>NpgsqlStrings.Designer.tt</DependentUpon>
    </Compile>
  </ItemGroup>
  <ItemGroup>
    <EmbeddedResource Update="Properties\NpgsqlStrings.resx">
      <CustomToolNamespace>Npgsql.EntityFrameworkCore.PostgreSQL.Internal</CustomToolNamespace>
    </EmbeddedResource>
>>>>>>> c3b3cf97
  </ItemGroup>
</Project><|MERGE_RESOLUTION|>--- conflicted
+++ resolved
@@ -1,10 +1,6 @@
 ﻿<Project Sdk="Microsoft.NET.Sdk">
   <PropertyGroup>
-<<<<<<< HEAD
-    <VersionPrefix>2.0.2</VersionPrefix>
-=======
     <VersionPrefix>2.1.0</VersionPrefix>
->>>>>>> c3b3cf97
     <TargetFrameworks>netstandard2.0</TargetFrameworks>
     <AssemblyName>Npgsql.EntityFrameworkCore.PostgreSQL</AssemblyName>
     <RootNamespace>Npgsql.EntityFrameworkCore.PostgreSQL</RootNamespace>
@@ -32,13 +28,6 @@
     <PackageReference Include="Npgsql" Version="4.0.0" />
   </ItemGroup>
   <ItemGroup>
-<<<<<<< HEAD
-    <PackageReference Include="Microsoft.EntityFrameworkCore" Version="2.0.2" />
-    <PackageReference Include="Microsoft.EntityFrameworkCore.Relational" Version="2.0.2" />
-    <PackageReference Include="Microsoft.Extensions.DependencyInjection.Abstractions" Version="2.0.0" />
-    <PackageReference Include="Microsoft.Extensions.DependencyInjection" Version="2.0.0" />
-    <PackageReference Include="Npgsql" Version="3.2.7" />
-=======
     <None Update="Properties\NpgsqlStrings.Designer.tt">
       <Generator>TextTemplatingFileGenerator</Generator>
       <LastGenOutput>NpgsqlStrings.Designer.cs</LastGenOutput>
@@ -61,6 +50,5 @@
     <EmbeddedResource Update="Properties\NpgsqlStrings.resx">
       <CustomToolNamespace>Npgsql.EntityFrameworkCore.PostgreSQL.Internal</CustomToolNamespace>
     </EmbeddedResource>
->>>>>>> c3b3cf97
   </ItemGroup>
 </Project>